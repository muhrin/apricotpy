import abc
import uuid

<<<<<<< HEAD
from . import events
=======
from future.utils import with_metaclass 

>>>>>>> 4f5fc9a9
from . import futures

__all__ = ['LoopObject', 'TickingMixin',
           'TickingLoopObject', 'AwaitableMixin']


class LoopObject(object):
    def __init__(self, loop=None):
        super(LoopObject, self).__init__()

        if loop is None:
            self._loop = events.get_event_loop()
        else:
            self._loop = loop
        self._uuid = uuid.uuid4()
        self._loop_callback = None

        self._loop._insert(self)

    @property
    def uuid(self):
        return self._uuid

    def on_loop_inserted(self, loop):
        """
        Called when the object is inserted into the event loop.

        :param loop: The event loop
        :type loop: `apricotpy.AbstractEventLoop`
        """
        self._loop = loop

    def on_loop_removed(self):
        """
        Called when the object is removed from the event loop.
        """
        if self._loop is None:
            raise RuntimeError("Not in an event loop")

        self._loop = None

    def loop(self):
        """
        Get the event loop, can be None.
        :return: The event loop
        :rtype: :class:`apricotpy.AbstractEventLoop`
        """
        return self._loop

    def in_loop(self):
        return self._loop is not None

    def insert_into(self, loop):
        """ Schedule the insertion of the object into an event loop"""
        fut = loop.create_future()
        self._loop_callback = loop.call_soon(loop._insert, self, fut)
        return fut

    def remove(self, loop=None):
        """ Schedule the removal of the object from an event loop """
        if loop is None:
            assert self._loop is not None, "No loop supplied and the object is not in a loop"
            loop = self._loop

        fut = loop.create_future()
        self._loop_callback = loop.call_soon(loop._remove, self, fut)
        return fut

    def send_message(self, subject, body=None):
        """
        Send a message from this object.  The UUID will automatically be used
        as the sender id.
        """
        self.loop().messages().send(subject, body, self.uuid)


class TickingMixin(with_metaclass(abc.ABCMeta, object)):
    """
    A mixin that makes a LoopObject be 'ticked' each time around the event
    loop.  The user code should go in the `tick()` function.
    """

    def __init__(self, *args, **kwargs):
        super(TickingMixin, self).__init__(*args, **kwargs)
        self._callback_handle = self.loop().call_soon(self._tick)

    @abc.abstractmethod
    def tick(self):
        pass

    def pause(self):
        self._callback_handle.cancel()
        self._callback_handle = None

    def play(self):
        if self._callback_handle is None:
            self._callback_handle = self.loop().call_soon(self._tick)

    def _tick(self):
        self.tick()
        if self._callback_handle is not None:
            self._callback_handle = self.loop().call_soon(self._tick)


class TickingLoopObject(TickingMixin, LoopObject):
    """Convenience class that defines a ticking LoopObject"""
    pass


class AwaitableMixin(futures.Awaitable):
    def __init__(self, *args, **kwargs):
        assert isinstance(self, LoopObject), "Must be used with a loop object"
        super(AwaitableMixin, self).__init__(*args, **kwargs)
        self._future = futures.Future(loop=kwargs.get('loop', None))

    def __invert__(self):
        return self._loop.run_until_complete(self)

    def done(self):
        return self._future.done()

    def result(self):
        return self._future.result()

    def set_result(self, result):
        self._future.set_result(result)

    def exception(self):
        return self._future.exception()

    def set_exception(self, exception):
        self._future.set_exception(exception)

    def cancel(self):
        self._future.cancel()

    def cancelled(self):
        return self._future.cancelled()

    def add_done_callback(self, fn):
        """
        Add a callback to be run when the future becomes done.

        :param fn: The callback function.
        """
        self._future.add_done_callback(fn)

    def remove_done_callback(self, fn):
        """
        Remove all the instances of the callback function from the call when done list.

        :return: The number of callback instances removed
        :rtype: int
        """
        self._future.remove_done_callback(fn)<|MERGE_RESOLUTION|>--- conflicted
+++ resolved
@@ -1,16 +1,16 @@
 import abc
+import sys
+import traceback
 import uuid
 
-<<<<<<< HEAD
-from . import events
-=======
 from future.utils import with_metaclass 
 
->>>>>>> 4f5fc9a9
 from . import futures
 
-__all__ = ['LoopObject', 'TickingMixin',
-           'TickingLoopObject', 'AwaitableMixin']
+__all__ = ['LoopObject',
+           'TickingMixin',
+           'TickingLoopObject',
+           'AwaitableMixin']
 
 
 class LoopObject(object):
@@ -78,7 +78,7 @@
     def send_message(self, subject, body=None):
         """
         Send a message from this object.  The UUID will automatically be used
-        as the sender id.
+        as the sender id. 
         """
         self.loop().messages().send(subject, body, self.uuid)
 
